﻿// Copyright 2023 CnCNet
//
// This program is free software: you can redistribute it and/or modify
// it under the terms of the GNU General Public License as published by
// the Free Software Foundation, either version 3 of the License, or
// (at your option) any later version.
//
// This program is distributed in the hope that it will be useful,
// but WITHOUT ANY WARRANTY, without even the implied warranty of
// MERCHANTABILITY or FITNESS FOR A PARTICULAR PURPOSE. See the
// GNU General Public License for more details.
//
// You should have received a copy of the GNU General Public License
// along with this program. If not, see <http://www.gnu.org/licenses/>.

namespace ClientUpdater;

using System;
using System.Collections.Generic;
using System.IO;
using System.Net;
using System.Net.Http;
using System.Net.Http.Handlers;
using System.Threading;
using System.Threading.Tasks;
using ClientUpdater.Compression;
using Rampastring.Tools;

/// <summary>
/// Custom component.
/// </summary>
public class CustomComponent
{
    /// <summary>
    /// UI name of custom component.
    /// </summary>
    public string GUIName { get; internal set; }

    /// <summary>
    /// INI name of custom component.
    /// </summary>
    public string ININame { get; internal set; }

    /// <summary>
    /// Local file system path of custom component.
    /// </summary>
    public string LocalPath { get; internal set; }

    /// <summary>
    /// Download path of custom component.
    /// </summary>
    public string DownloadPath { get; internal set; }

    /// <summary>
    /// Is download path treated as an absolute URL?
    /// </summary>
    public bool IsDownloadPathAbsolute { get; internal set; }

    /// <summary>
    /// If set, no archive extension is used for download file path.
    /// </summary>
    public bool NoArchiveExtensionForDownloadPath { get; internal set; }

    /// <summary>
    /// Is this custom component currently being downloaded?
    /// </summary>
    public bool IsBeingDownloaded { get; internal set; }

    /// <summary>
    /// File identifier from local version file.
    /// </summary>
    public string LocalIdentifier { get; internal set; }

    /// <summary>
    /// File identifier from server version file.
    /// </summary>
    public string RemoteIdentifier { get; internal set; }

    /// <summary>
    /// File size from server version file.
    /// </summary>
    public long RemoteSize { get; internal set; }

    /// <summary>
    /// Archive file size from server version file.
    /// </summary>
    public long RemoteArchiveSize { get; internal set; }

    /// <summary>
    /// Is custom component an archived file?
    /// </summary>
    public bool Archived { get; internal set; }

    /// <summary>
    /// Has custom component been initialized?
    /// </summary>
    public bool Initialized { get; internal set; }

    private readonly List<string> filesToCleanup = new();

    private int currentDownloadPercentage;

    private CancellationTokenSource downloadTaskCancelTokenSource;
    private CancellationToken downloadTaskCancelToken;

    /// <summary>
    /// Creates new custom component.
    /// </summary>
    public CustomComponent()
    {
    }

    /// <summary>
    /// Creates new custom component from given information.
    /// </summary>
    public CustomComponent(string guiName, string iniName, string downloadPath, string localPath, bool isDownloadPathAbsolute = false, bool noArchiveExtensionForDownloadPath = false)
    {
        GUIName = guiName;
        ININame = iniName;
        LocalPath = localPath;
        DownloadPath = downloadPath;
        IsDownloadPathAbsolute = isDownloadPathAbsolute;
        NoArchiveExtensionForDownloadPath = noArchiveExtensionForDownloadPath;
    }

    /// <summary>
    /// Starts download for this custom component.
    /// </summary>
    public void DownloadComponent()
    {
        downloadTaskCancelTokenSource ??= new();

        downloadTaskCancelToken = downloadTaskCancelTokenSource.Token;

#pragma warning disable CS4014 // Because this call is not awaited, execution of the current method continues before the call is completed
        DoDownloadComponentAsync(downloadTaskCancelToken);
#pragma warning restore CS4014 // Because this call is not awaited, execution of the current method continues before the call is completed
    }

    /// <summary>
    /// Stops downloading of this custom component.
    /// </summary>
    public void StopDownload()
    {
        if (downloadTaskCancelTokenSource is { IsCancellationRequested: false })
            downloadTaskCancelTokenSource.Cancel();
    }

    /// <summary>
    /// Handles downloading of the custom component.
    /// </summary>
    private async Task DoDownloadComponentAsync(CancellationToken cancellationToken)
    {
        ProgressMessageHandler progressMessageHandler = null;

        try
        {
            Logger.Log("CustomComponent: Initializing download of custom component: " + GUIName);

<<<<<<< HEAD
            progressMessageHandler = new ProgressMessageHandler(new StandardSocketsHttpHandler
=======
#if NETFRAMEWORK
            progressMessageHandler = new(new HttpClientHandler
            {
                AutomaticDecompression = DecompressionMethods.GZip | DecompressionMethods.Deflate
            });

            using var httpClient = new HttpClient(progressMessageHandler, true);
#else
            progressMessageHandler = new(new SocketsHttpHandler
>>>>>>> 241b09ab
            {
                PooledConnectionLifetime = TimeSpan.FromMinutes(15),
                AutomaticDecompression = DecompressionMethods.GZip | DecompressionMethods.Deflate
            });
<<<<<<< HEAD
            using var httpClient = new HttpClient(progressMessageHandler, disposeHandler: true);
=======

            using var httpClient = new HttpClient(progressMessageHandler, true)
            {
                DefaultVersionPolicy = HttpVersionPolicy.RequestVersionOrHigher
            };
#endif
>>>>>>> 241b09ab

            IsBeingDownloaded = true;
            currentDownloadPercentage = -1;
            string uniqueIdForFile;
            string uriString = Updater.CurrentUpdateServerURL + Updater.VERSION_FILE;
            string finalFileName = SafePath.CombineFilePath(Updater.GamePath, LocalPath);
            string finalFileNameTemp = FormattableString.Invariant($"{finalFileName}_u");
            string versionFileName = SafePath.CombineFilePath(Updater.GamePath, FormattableString.Invariant($"{Updater.VERSION_FILE}_cc"));
            Updater.CreatePath(finalFileName);
            Updater.UpdateUserAgent(httpClient);

            progressMessageHandler.HttpReceiveProgress += ProgressMessageHandlerOnHttpReceiveProgress;

            Logger.Log("CustomComponent: Downloading version info.");

<<<<<<< HEAD
            using (var versionFileStream = new FileStream(versionFileName, FileMode.Create, FileAccess.Write, FileShare.None, bufferSize: 4096, FileOptions.Asynchronous))
            {
                using Stream stream = await httpClient.GetStreamAsync(new Uri(uriString), cancellationToken).ConfigureAwait(false);
                await stream.CopyToAsync(versionFileStream, cancellationToken).ConfigureAwait(false);
=======
#if NETFRAMEWORK
            var versionFileStream = new FileStream(versionFileName, FileMode.Create, FileAccess.Write, FileShare.None, 4096, FileOptions.Asynchronous);
#else
            var versionFileStream = new FileStream(versionFileName, new FileStreamOptions
            {
                Access = FileAccess.Write,
                Mode = FileMode.Create,
                Options = FileOptions.Asynchronous,
                Share = FileShare.None
            });
#endif

#if NETFRAMEWORK
            using (versionFileStream)
#else
            await using (versionFileStream.ConfigureAwait(false))
#endif
            {
#if NETFRAMEWORK
                Stream stream = await httpClient.GetStreamAsync(new Uri(uriString)).ConfigureAwait(false);
#else
                Stream stream = await httpClient.GetStreamAsync(new Uri(uriString), cancellationToken).ConfigureAwait(false);
#endif

#if NETFRAMEWORK
                using (stream)
#else
                await using (stream.ConfigureAwait(false))
#endif
                {
#if NETFRAMEWORK
                    await stream.CopyToAsync(versionFileStream, 81920, cancellationToken).ConfigureAwait(false);
#else
                    await stream.CopyToAsync(versionFileStream, cancellationToken).ConfigureAwait(false);
#endif
                }
>>>>>>> 241b09ab
            }

            var version = new IniFile(versionFileName);
            string[] tmp = version.GetStringValue("AddOns", ININame, string.Empty).Split(',');
            Updater.GetArchiveInfo(version, LocalPath, out string archiveID, out int archiveSize);
            UpdaterFileInfo info = Updater.CreateFileInfo(finalFileName, tmp[0], Conversions.IntFromString(tmp[1], 0), archiveID, archiveSize);

            Logger.Log("CustomComponent: Version info parsed. Proceeding to download component.");
            int num = 0;
            Uri downloadUri = GetDownloadUri(DownloadPath, info);
            string downloadFileName = FormattableString.Invariant($"{GetArchivePath(finalFileName, info)}_u");
            Logger.Log("CustomComponent: Download URL for custom component " + GUIName + ": " + downloadUri.AbsoluteUri);

            while (true)
            {
                filesToCleanup.Clear();
                filesToCleanup.Add(versionFileName);
                filesToCleanup.Add(downloadFileName);

                num++;

<<<<<<< HEAD
                using (var downloadFileStream = new FileStream(versionFileName, FileMode.Create, FileAccess.Write, FileShare.None, bufferSize: 4096, FileOptions.Asynchronous))
                {
                    using Stream stream = await httpClient.GetStreamAsync(downloadUri, cancellationToken).ConfigureAwait(false);
                    await stream.CopyToAsync(downloadFileStream, cancellationToken).ConfigureAwait(false);
=======
#if NETFRAMEWORK
                var downloadFileStream = new FileStream(versionFileName, FileMode.Create, FileAccess.Write, FileShare.None, 4096, FileOptions.Asynchronous);
#else
                var downloadFileStream = new FileStream(versionFileName, new FileStreamOptions
                {
                    Access = FileAccess.Write,
                    Mode = FileMode.Create,
                    Options = FileOptions.Asynchronous,
                    Share = FileShare.None
                });
#endif

#if NETFRAMEWORK
                using (downloadFileStream)
#else
                await using (downloadFileStream.ConfigureAwait(false))
#endif
                {
#if NETFRAMEWORK
                    Stream stream = await httpClient.GetStreamAsync(downloadUri).ConfigureAwait(false);
#else
                    Stream stream = await httpClient.GetStreamAsync(downloadUri, cancellationToken).ConfigureAwait(false);
#endif

#if NETFRAMEWORK
                    using (stream)
#else
                    await using (stream.ConfigureAwait(false))
#endif
                    {
#if NETFRAMEWORK
                        await stream.CopyToAsync(downloadFileStream, 81920, cancellationToken).ConfigureAwait(false);
#else
                        await stream.CopyToAsync(downloadFileStream, cancellationToken).ConfigureAwait(false);
#endif
                    }
>>>>>>> 241b09ab
                }

                Logger.Log("CustomComponent: Download of custom component " + GUIName + " finished - verifying.");

                if (info.Archived)
                {
                    filesToCleanup.Add(finalFileNameTemp);
                    string archiveLocalPath = GetArchivePath(LocalPath, info);
                    string archiveLocalPathTemp = FormattableString.Invariant($"{archiveLocalPath}_u");
                    FileInfo archivePathFileInfo = SafePath.GetFile(Updater.GamePath, archiveLocalPathTemp);
                    Logger.Log("CustomComponent: Custom component is an archive.");
                    string archiveIdentifier = Updater.GetUniqueIdForFile(archiveLocalPathTemp);

                    if (archiveIdentifier != info.ArchiveIdentifier)
                    {
                        cancellationToken.ThrowIfCancellationRequested();

                        if (num > 2)
                            throw new("Too many retries for downloading component.");

                        Logger.Log("CustomComponent: Downloaded archive " + archiveLocalPath + "_u has a non-matching identifier: " + archiveIdentifier + " against " + info.ArchiveIdentifier + ". Retrying.");
                        Updater.DeleteFileAndWait(archivePathFileInfo.FullName);
                        continue;
                    }

                    cancellationToken.ThrowIfCancellationRequested();
                    Logger.Log("CustomComponent: Archive " + archiveLocalPath + "_u is intact. Unpacking...");
                    await CompressionHelper.DecompressFileAsync(archivePathFileInfo.FullName, finalFileNameTemp, downloadTaskCancelToken).ConfigureAwait(false);
                    archivePathFileInfo.Delete();
                }

                cancellationToken.ThrowIfCancellationRequested();
                uniqueIdForFile = Updater.GetUniqueIdForFile(FormattableString.Invariant($"{LocalPath}_u"));
                if (info.Identifier != uniqueIdForFile)
                {
                    if (num > 2)
                        throw new("Too many retries for downloading component.");

                    cancellationToken.ThrowIfCancellationRequested();
                    Logger.Log("CustomComponent: Incorrect custom component identifier for " + GUIName + ": " + uniqueIdForFile + " against " + info.Identifier + ". Retrying.");
                    continue;
                }

                break;
            }

            cancellationToken.ThrowIfCancellationRequested();
            Logger.Log("Downloaded custom component " + GUIName + " verified successfully.");
            File.Copy(finalFileNameTemp, finalFileName, true);
            LocalIdentifier = uniqueIdForFile;
            IsBeingDownloaded = false;
            CleanUpAfterDownload();
            DoDownloadFinished(true);
        }
        catch (Exception e)
        {
            if (e is AggregateException)
            {
                bool canceled = false;
                bool displayError = false;
                foreach (Exception ei in (e as AggregateException).InnerExceptions)
                {
                    if (ei is TaskCanceledException or OperationCanceledException)
                    {
                        canceled = true;
                    }
                    else
                    {
                        if (!displayError)
                        {
                            Logger.Log("CustomComponent: One or more errors occurred while downloading custom component " + GUIName + ". The download has been aborted.");
                            displayError = true;
                        }

                        Logger.Log("Message: " + ei.Message);
                    }

                    if (canceled)
                    {
                        HandleAfterCancelDownload();
                    }
                    else
                    {
                        IsBeingDownloaded = false;
                        CleanUpAfterDownload();
                        DoDownloadFinished(false);
                    }
                }

                return;
            }

            if (e is TaskCanceledException or OperationCanceledException)
            {
                HandleAfterCancelDownload();
                return;
            }

            Logger.Log("CustomComponent: An error occurred while downloading custom component " + GUIName + ". The download has been aborted. Message: " + e.Message);
            IsBeingDownloaded = false;
            CleanUpAfterDownload();
            DoDownloadFinished(false);
        }
        finally
        {
            downloadTaskCancelTokenSource.Dispose();
            downloadTaskCancelTokenSource = null;
            progressMessageHandler.HttpReceiveProgress -= ProgressMessageHandlerOnHttpReceiveProgress;
        }
    }

    private void HandleAfterCancelDownload()
    {
        Logger.Log("CustomComponent: Download of custom component " + GUIName + " canceled.");
        IsBeingDownloaded = false;
        DoDownloadFinished(false);
        CleanUpAfterDownload();
    }

    private Uri GetDownloadUri(string downloadPath, UpdaterFileInfo info)
    {
        string fullPath;

        if (!IsDownloadPathAbsolute)
            fullPath = Updater.CurrentUpdateServerURL + downloadPath;
        else
            fullPath = downloadPath;

        return new(NoArchiveExtensionForDownloadPath ? fullPath : GetArchivePath(fullPath, info));
    }

    private static string GetArchivePath(string path, UpdaterFileInfo info)
    {
        if (info.Archived)
            return path + Updater.ARCHIVE_FILE_EXTENSION;

        return path;
    }

    private void CleanUpAfterDownload()
    {
        try
        {
            foreach (string filename in filesToCleanup)
            {
                if (File.Exists(filename))
                    File.Delete(filename);
            }
        }
        catch (Exception)
        {
        }
    }

    public event DownloadFinishedEventHandler DownloadFinished;

    public event DownloadProgressChangedEventHandler DownloadProgressChanged;

    public delegate void DownloadFinishedEventHandler(CustomComponent cc, bool success);

    public delegate void DownloadProgressChangedEventHandler(CustomComponent cc, int percentage);

    private void DoDownloadFinished(bool success) => DownloadFinished?.Invoke(this, success);

    private void ProgressMessageHandlerOnHttpReceiveProgress(object sender, HttpProgressEventArgs e)
    {
        if (e.ProgressPercentage != currentDownloadPercentage)
        {
            currentDownloadPercentage = e.ProgressPercentage;
            DownloadProgressChanged?.Invoke(this, currentDownloadPercentage);
        }
    }
}<|MERGE_RESOLUTION|>--- conflicted
+++ resolved
@@ -157,9 +157,6 @@
         {
             Logger.Log("CustomComponent: Initializing download of custom component: " + GUIName);
 
-<<<<<<< HEAD
-            progressMessageHandler = new ProgressMessageHandler(new StandardSocketsHttpHandler
-=======
 #if NETFRAMEWORK
             progressMessageHandler = new(new HttpClientHandler
             {
@@ -169,21 +166,16 @@
             using var httpClient = new HttpClient(progressMessageHandler, true);
 #else
             progressMessageHandler = new(new SocketsHttpHandler
->>>>>>> 241b09ab
             {
                 PooledConnectionLifetime = TimeSpan.FromMinutes(15),
                 AutomaticDecompression = DecompressionMethods.GZip | DecompressionMethods.Deflate
             });
-<<<<<<< HEAD
-            using var httpClient = new HttpClient(progressMessageHandler, disposeHandler: true);
-=======
 
             using var httpClient = new HttpClient(progressMessageHandler, true)
             {
                 DefaultVersionPolicy = HttpVersionPolicy.RequestVersionOrHigher
             };
 #endif
->>>>>>> 241b09ab
 
             IsBeingDownloaded = true;
             currentDownloadPercentage = -1;
@@ -199,12 +191,6 @@
 
             Logger.Log("CustomComponent: Downloading version info.");
 
-<<<<<<< HEAD
-            using (var versionFileStream = new FileStream(versionFileName, FileMode.Create, FileAccess.Write, FileShare.None, bufferSize: 4096, FileOptions.Asynchronous))
-            {
-                using Stream stream = await httpClient.GetStreamAsync(new Uri(uriString), cancellationToken).ConfigureAwait(false);
-                await stream.CopyToAsync(versionFileStream, cancellationToken).ConfigureAwait(false);
-=======
 #if NETFRAMEWORK
             var versionFileStream = new FileStream(versionFileName, FileMode.Create, FileAccess.Write, FileShare.None, 4096, FileOptions.Asynchronous);
 #else
@@ -241,7 +227,6 @@
                     await stream.CopyToAsync(versionFileStream, cancellationToken).ConfigureAwait(false);
 #endif
                 }
->>>>>>> 241b09ab
             }
 
             var version = new IniFile(versionFileName);
@@ -263,12 +248,6 @@
 
                 num++;
 
-<<<<<<< HEAD
-                using (var downloadFileStream = new FileStream(versionFileName, FileMode.Create, FileAccess.Write, FileShare.None, bufferSize: 4096, FileOptions.Asynchronous))
-                {
-                    using Stream stream = await httpClient.GetStreamAsync(downloadUri, cancellationToken).ConfigureAwait(false);
-                    await stream.CopyToAsync(downloadFileStream, cancellationToken).ConfigureAwait(false);
-=======
 #if NETFRAMEWORK
                 var downloadFileStream = new FileStream(versionFileName, FileMode.Create, FileAccess.Write, FileShare.None, 4096, FileOptions.Asynchronous);
 #else
@@ -305,7 +284,6 @@
                         await stream.CopyToAsync(downloadFileStream, cancellationToken).ConfigureAwait(false);
 #endif
                     }
->>>>>>> 241b09ab
                 }
 
                 Logger.Log("CustomComponent: Download of custom component " + GUIName + " finished - verifying.");
