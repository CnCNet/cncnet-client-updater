--- conflicted
+++ resolved
@@ -138,9 +138,6 @@
     private static readonly List<UpdaterFileInfo> ServerFileInfos = new();
     private static readonly List<UpdaterFileInfo> LocalFileInfos = new();
 
-<<<<<<< HEAD
-    private static readonly ProgressMessageHandler SharedProgressMessageHandler = new(new StandardSocketsHttpHandler
-=======
 #if NETFRAMEWORK
     private static readonly ProgressMessageHandler SharedProgressMessageHandler = new(new HttpClientHandler
     {
@@ -150,21 +147,16 @@
     private static readonly HttpClient SharedHttpClient = new(SharedProgressMessageHandler, true);
 #else
     private static readonly ProgressMessageHandler SharedProgressMessageHandler = new(new SocketsHttpHandler
->>>>>>> 241b09ab
     {
         PooledConnectionLifetime = TimeSpan.FromMinutes(15),
         AutomaticDecompression = DecompressionMethods.GZip | DecompressionMethods.Deflate
     });
 
-<<<<<<< HEAD
-    private static readonly HttpClient SharedHttpClient = new(SharedProgressMessageHandler, disposeHandler: true);
-=======
     private static readonly HttpClient SharedHttpClient = new(SharedProgressMessageHandler, true)
     {
         DefaultVersionPolicy = HttpVersionPolicy.RequestVersionOrHigher
     };
 #endif
->>>>>>> 241b09ab
 
     // Current update / download related.
     private static bool terminateUpdate;
@@ -620,12 +612,6 @@
                     {
                         Logger.Log("Updater: Trying to connect to update mirror " + updateMirrors[currentUpdateMirrorIndex].URL);
 
-<<<<<<< HEAD
-                        using var fileStream = new FileStream(downloadFile.FullName, FileMode.Create, FileAccess.Write, FileShare.None, bufferSize: 4096, FileOptions.Asynchronous);
-                        using Stream stream = await SharedHttpClient.GetStreamAsync(updateMirrors[currentUpdateMirrorIndex].URL + VERSION_FILE).ConfigureAwait(false);
-
-                        await stream.CopyToAsync(fileStream).ConfigureAwait(false);
-=======
 #if NETFRAMEWORK
                         var fileStream = new FileStream(downloadFile.FullName, FileMode.Create, FileAccess.Write, FileShare.None, 4096, FileOptions.Asynchronous);
 #else
@@ -655,7 +641,6 @@
                                 await stream.CopyToAsync(fileStream).ConfigureAwait(false);
                             }
                         }
->>>>>>> 241b09ab
 
                         break;
                     }
@@ -802,12 +787,6 @@
         Logger.Log("Updater: Downloading updateexec.");
         try
         {
-<<<<<<< HEAD
-            using var fileStream = new FileStream(SafePath.CombineFilePath(GamePath, "updateexec"), FileMode.Create, FileAccess.Write, FileShare.None, bufferSize: 4096, FileOptions.Asynchronous);
-            using Stream stream = await SharedHttpClient.GetStreamAsync(updateMirrors[currentUpdateMirrorIndex].URL + "updateexec").ConfigureAwait(false);
-            
-            await stream.CopyToAsync(fileStream).ConfigureAwait(false);
-=======
             string downloadFile = SafePath.CombineFilePath(GamePath, "updateexec");
 #if NETFRAMEWORK
             var fileStream = new FileStream(downloadFile, FileMode.Create, FileAccess.Write, FileShare.None, 4096, FileOptions.Asynchronous);
@@ -838,7 +817,6 @@
                     await stream.CopyToAsync(fileStream).ConfigureAwait(false);
                 }
             }
->>>>>>> 241b09ab
         }
         catch (Exception exception)
         {
@@ -858,12 +836,6 @@
         Logger.Log("Updater: Downloading preupdateexec.");
         try
         {
-<<<<<<< HEAD
-            using var fileStream = new FileStream(SafePath.CombineFilePath(GamePath, "preupdateexec"), FileMode.Create, FileAccess.Write, FileShare.None, bufferSize: 4096, FileOptions.Asynchronous);
-            using Stream stream = await SharedHttpClient.GetStreamAsync(updateMirrors[currentUpdateMirrorIndex].URL + "preupdateexec").ConfigureAwait(false);
-            
-            await stream.CopyToAsync(fileStream).ConfigureAwait(false);
-=======
             string downloadFile = SafePath.CombineFilePath(GamePath, "preupdateexec");
 #if NETFRAMEWORK
             var fileStream = new FileStream(downloadFile, FileMode.Create, FileAccess.Write, FileShare.None, 4096, FileOptions.Asynchronous);
@@ -894,7 +866,6 @@
                     await stream.CopyToAsync(fileStream).ConfigureAwait(false);
                 }
             }
->>>>>>> 241b09ab
         }
         catch (Exception exception)
         {
@@ -1304,17 +1275,6 @@
                     FileInfo versionFileTemp = SafePath.GetFile(GamePath, FormattableString.Invariant($"{VERSION_FILE}_u"));
 
                     if (updaterDirectoryInfo.Exists)
-<<<<<<< HEAD
-                    {
-                        versionFileTemp.MoveTo(SafePath.CombineFilePath(updaterDirectoryInfo.FullName, VERSION_FILE));
-                    }
-                    else
-                    {
-                        FileInfo versionFile = SafePath.GetFile(GamePath, VERSION_FILE);
-                        versionFile.Delete();
-                        versionFileTemp.MoveTo(versionFile.FullName);
-                    }
-=======
 #if NETFRAMEWORK
                     {
 #endif
@@ -1331,7 +1291,6 @@
 #else
                         versionFileTemp.MoveTo(versionFile.FullName, true);
 #endif
->>>>>>> 241b09ab
 
                     FileInfo themeFileInfo = SafePath.GetFile(GamePath, "Theme_c.ini");
 
@@ -1366,17 +1325,12 @@
 
                                 Logger.Log("Updater: Moving second-stage updater file " + updaterFile.Name + ".");
 
-<<<<<<< HEAD
-                                updaterFileResource.Delete();
-                                updaterFile.MoveTo(updaterFileResource.FullName);
-=======
 #if NETFRAMEWORK
                                 SafePath.DeleteFileIfExists(updaterFileResource.FullName);
                                 updaterFile.MoveTo(updaterFileResource.FullName);
 #else
                                 updaterFile.MoveTo(updaterFileResource.FullName, true);
 #endif
->>>>>>> 241b09ab
                             }
 
                             AssemblyName[] assemblies = Assembly.LoadFrom(secondStageUpdaterResource.FullName).GetReferencedAssemblies();
@@ -1392,17 +1346,12 @@
 
                                 Logger.Log("Updater: Moving second-stage updater file " + updaterFile.Name + ".");
 
-<<<<<<< HEAD
-                                updaterFileResource.Delete();
-                                updaterFile.MoveTo(updaterFileResource.FullName);
-=======
 #if NETFRAMEWORK
                                 SafePath.DeleteFileIfExists(updaterFileResource.FullName);
                                 updaterFile.MoveTo(updaterFileResource.FullName);
 #else
                                 updaterFile.MoveTo(updaterFileResource.FullName, true);
 #endif
->>>>>>> 241b09ab
                             }
                         }
 
@@ -1477,11 +1426,7 @@
             int currentUpdateMirrorId = Updater.currentUpdateMirrorIndex;
             string extraExtension = fileInfo.Archived ? ARCHIVE_FILE_EXTENSION : string.Empty;
             string fileRelativePath = SafePath.CombineFilePath(prefixPath, FormattableString.Invariant($"{filename}{extraExtension}"));
-<<<<<<< HEAD
-            uriString = (updateMirrors[currentUpdateMirrorId].URL + filename + extraExtension).Replace(@"\", "/");
-=======
             uriString = (updateMirrors[currentUpdateMirrorId].URL + filename + extraExtension).Replace('\\', '/');
->>>>>>> 241b09ab
             FileInfo downloadFile = SafePath.GetFile(GamePath, fileRelativePath);
             CreatePath(SafePath.CombineFilePath(GamePath, filename));
             CreatePath(downloadFile.FullName);
@@ -1494,13 +1439,6 @@
             else
             {
                 Logger.Log("Updater: Downloading file " + filename + extraExtension);
-<<<<<<< HEAD
-
-                using (var fileStream = new FileStream(downloadFile.FullName, FileMode.Create, FileAccess.Write, FileShare.None, bufferSize: 4096, FileOptions.Asynchronous))
-                {
-                    using Stream stream = await SharedHttpClient.GetStreamAsync(new Uri(uriString)).ConfigureAwait(false);
-                    await stream.CopyToAsync(fileStream).ConfigureAwait(false);
-=======
 #if NETFRAMEWORK
                 var fileStream = new FileStream(downloadFile.FullName, FileMode.Create, FileAccess.Write, FileShare.None, 4096, FileOptions.Asynchronous);
 #else
@@ -1529,7 +1467,6 @@
                     {
                         await stream.CopyToAsync(fileStream).ConfigureAwait(false);
                     }
->>>>>>> 241b09ab
                 }
 
                 OnFileDownloadCompleted?.Invoke(fileInfo.Archived ? filename + extraExtension : null);
@@ -1570,19 +1507,9 @@
                             UseShellExecute = true
                         });
 
-<<<<<<< HEAD
-                        Logger.Log($"Updater: File {downloadFile.Name} execute permission added.");
-                    }
-                    catch (Exception exception)
-                    {
-                        Logger.Log($"Updater: An error occurred while adding execute permissions for file {downloadFile.Name}: {exception.Message}");
-                        Logger.Log($"Updater: Please, manually add the execute permissions for file {downloadFile.Name}.");
-                    }
-=======
                     downloadFile.Refresh();
 
                     Logger.Log($"Updater: File {downloadFile.Name} execute permission added. Current permission flags: " + downloadFile.UnixFileMode);
->>>>>>> 241b09ab
                 }
 #endif
             }
