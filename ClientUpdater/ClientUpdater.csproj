﻿<Project Sdk="Microsoft.NET.Sdk">
  <PropertyGroup>
<<<<<<< HEAD
    <TargetFramework>netstandard2.0</TargetFramework>
    <LangVersion>12.0</LangVersion>
=======
    <TargetFrameworks>net8.0;net48</TargetFrameworks>
>>>>>>> 241b09ab
    <Title>CnCNet.ClientUpdater</Title>
    <Description>CnCNet Client Updater Library</Description>
    <Company>CnCNet</Company>
    <Product>CnCNet.ClientUpdater</Product>
    <Copyright>Copyright © CnCNet 2023</Copyright>
    <Trademark></Trademark>
    <AssemblyName>ClientUpdater</AssemblyName>
    <RootNamespace>ClientUpdater</RootNamespace>
    <ComVisible>false</ComVisible>
    <CLSCompliant>false</CLSCompliant>
    <AnalysisLevel>latest-all</AnalysisLevel>
    <EnforceCodeStyleInBuild>true</EnforceCodeStyleInBuild>
    <Platforms>AnyCPU</Platforms>
    <GenerateDocumentationFile>True</GenerateDocumentationFile>
    <ComVisible>false</ComVisible>
    <CLSCompliant>false</CLSCompliant>
    <IncludeSymbols>true</IncludeSymbols>
    <SymbolPackageFormat>snupkg</SymbolPackageFormat>
    <EmbedUntrackedSources>true</EmbedUntrackedSources>
    <PackageReadmeFile>README.md</PackageReadmeFile>
    <PackageId>CnCNet.ClientUpdater</PackageId>
    <PackageTags></PackageTags>
    <PackageProjectUrl>https://github.com/CnCNet/cncnet-client-updater</PackageProjectUrl>
    <PublishRepositoryUrl>true</PublishRepositoryUrl>
    <PackageLicenseExpression></PackageLicenseExpression>
    <EnablePackageValidation>true</EnablePackageValidation>
    <AnalysisMode Condition="'$(Configuration)' == 'Debug'">All</AnalysisMode>
    <EnforceCodeStyleInBuild Condition="'$(Configuration)' == 'Debug'">true</EnforceCodeStyleInBuild>
    <AnalysisMode Condition="'$(Configuration)' != 'Debug'">Recommended</AnalysisMode>
    <AnalysisModeDocumentation Condition="'$(Configuration)' != 'Debug'">None</AnalysisModeDocumentation>
    <AnalysisModeNaming Condition="'$(Configuration)' != 'Debug'">None</AnalysisModeNaming>
    <AnalysisModeStyle Condition="'$(Configuration)' != 'Debug'">None</AnalysisModeStyle>
    <LangVersion>preview</LangVersion>
    <Nullable>disable</Nullable>
    <ImplicitUsings>disable</ImplicitUsings>
  </PropertyGroup>
  <ItemGroup>
    <None Include="..\README.md" Pack="true" PackagePath="\" />
  </ItemGroup>
  <ItemGroup>
<<<<<<< HEAD
    <PackageReference Include="StandardSocketsHttpHandler" Version="2.2.0.5" />
    <PackageReference Include="Microsoft.AspNet.WebApi.Client" Version="5.2.9" />
=======
    <PackageReference Include="Microsoft.AspNet.WebApi.Client" Version="6.0.0" />
>>>>>>> 241b09ab
    <PackageReference Include="Rampastring.Tools" Version="2.0.4" />
    <PackageReference Condition="'$(Configuration)' == 'Debug'" Include="StyleCop.Analyzers" Version="1.2.0-beta.556">
      <PrivateAssets>all</PrivateAssets>
      <IncludeAssets>runtime; build; native; contentfiles; analyzers; buildtransitive</IncludeAssets>
    </PackageReference>
<<<<<<< HEAD
    <PackageReference Include="Microsoft.SourceLink.GitHub" Version="1.1.1" PrivateAssets="All" />
    <PackageReference Include="Polyfill" Version="1.33.2">
      <PrivateAssets>all</PrivateAssets>
      <IncludeAssets>runtime; build; native; contentfiles; analyzers</IncludeAssets>
    </PackageReference>
    <PackageReference Include="System.Net.Http" Version="4.3.4" />
    <PackageReference Include="System.Memory" Version="4.5.5"/>
    <PackageReference Include="System.Threading.Tasks.Extensions" Version="4.5.4"/>
=======
    <PackageReference Include="Meziantou.Polyfill" Version="1.0.31" Condition="'$(TargetFrameworkIdentifier)' == '.NETFramework'">
      <PrivateAssets>all</PrivateAssets>
    </PackageReference>
>>>>>>> 241b09ab
  </ItemGroup>
</Project><|MERGE_RESOLUTION|>--- conflicted
+++ resolved
@@ -1,11 +1,6 @@
 ﻿<Project Sdk="Microsoft.NET.Sdk">
   <PropertyGroup>
-<<<<<<< HEAD
-    <TargetFramework>netstandard2.0</TargetFramework>
-    <LangVersion>12.0</LangVersion>
-=======
     <TargetFrameworks>net8.0;net48</TargetFrameworks>
->>>>>>> 241b09ab
     <Title>CnCNet.ClientUpdater</Title>
     <Description>CnCNet Client Updater Library</Description>
     <Company>CnCNet</Company>
@@ -46,30 +41,14 @@
     <None Include="..\README.md" Pack="true" PackagePath="\" />
   </ItemGroup>
   <ItemGroup>
-<<<<<<< HEAD
-    <PackageReference Include="StandardSocketsHttpHandler" Version="2.2.0.5" />
-    <PackageReference Include="Microsoft.AspNet.WebApi.Client" Version="5.2.9" />
-=======
     <PackageReference Include="Microsoft.AspNet.WebApi.Client" Version="6.0.0" />
->>>>>>> 241b09ab
     <PackageReference Include="Rampastring.Tools" Version="2.0.4" />
     <PackageReference Condition="'$(Configuration)' == 'Debug'" Include="StyleCop.Analyzers" Version="1.2.0-beta.556">
       <PrivateAssets>all</PrivateAssets>
       <IncludeAssets>runtime; build; native; contentfiles; analyzers; buildtransitive</IncludeAssets>
     </PackageReference>
-<<<<<<< HEAD
-    <PackageReference Include="Microsoft.SourceLink.GitHub" Version="1.1.1" PrivateAssets="All" />
-    <PackageReference Include="Polyfill" Version="1.33.2">
-      <PrivateAssets>all</PrivateAssets>
-      <IncludeAssets>runtime; build; native; contentfiles; analyzers</IncludeAssets>
-    </PackageReference>
-    <PackageReference Include="System.Net.Http" Version="4.3.4" />
-    <PackageReference Include="System.Memory" Version="4.5.5"/>
-    <PackageReference Include="System.Threading.Tasks.Extensions" Version="4.5.4"/>
-=======
     <PackageReference Include="Meziantou.Polyfill" Version="1.0.31" Condition="'$(TargetFrameworkIdentifier)' == '.NETFramework'">
       <PrivateAssets>all</PrivateAssets>
     </PackageReference>
->>>>>>> 241b09ab
   </ItemGroup>
 </Project>